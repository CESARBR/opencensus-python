--- conflicted
+++ resolved
@@ -50,7 +50,6 @@
 
         self.assertEqual({'testKey': 1.0}, measurement_map.measurement_map)
 
-<<<<<<< HEAD
     def test_put_attachment_none_key(self):
         measure_to_view_map = mock.Mock()
         test_key = None
@@ -89,10 +88,7 @@
         measurement_map.measure_put_attachment(test_key, test_value2)
         self.assertEqual({test_key: test_value2}, measurement_map.attachments)
 
-    def test_record(self):
-=======
     def test_record_against_explicit_tag_map(self):
->>>>>>> 1edfeba5
         measure_to_view_map = mock.Mock()
         measurement_map = measurement_map_module.MeasurementMap(
             measure_to_view_map=measure_to_view_map)
