--- conflicted
+++ resolved
@@ -294,11 +294,7 @@
         measurement_map = {}
         measure_to_view_map = measure_to_view_map_module.MeasureToViewMap()
         record = measure_to_view_map.record(
-<<<<<<< HEAD
-            tags=tags, measurement_map=measurement_map, timestamp=timestamp, attachments=None)
-        self.assertIsNone(record)
-=======
-            tags=tags, measurement_map=measurement_map, timestamp=timestamp)
+            tags=tags, measurement_map=measurement_map, timestamp=timestamp, attachments=None)
         self.assertIsNone(record)
 
     def test_record_with_exporter(self):
@@ -364,5 +360,4 @@
         measure_to_view_map.exporters.append(exporter)
         measure_to_view_map._registered_measures = {}
         measure_to_view_map.export(view_data)
-        self.assertTrue(True)
->>>>>>> eface0a6
+        self.assertTrue(True)