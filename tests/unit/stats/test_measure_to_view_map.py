--- conflicted
+++ resolved
@@ -326,7 +326,9 @@
         measure_to_view_map._registered_measures = {}
         record = measure_to_view_map.record(
             tags=tags, measurement_map=measurement_map, timestamp=timestamp)
-<<<<<<< HEAD
+        self.assertNotEqual(
+            measure,
+            measure_to_view_map._registered_measures.get(measure.name))
         self.assertIsNone(record)
 
     def test_record_with_exporter(self):
@@ -358,8 +360,6 @@
         measure_to_view_map._registered_measures = {}
         record = measure_to_view_map.record(
             tags=tags, measurement_map=measurement_map, timestamp=timestamp)
-=======
->>>>>>> d59ee420
         self.assertNotEqual(
             measure,
             measure_to_view_map._registered_measures.get(measure.name))
