--- conflicted
+++ resolved
@@ -111,9 +111,8 @@
         view_data.tag_value_aggregation_data_map[tuple_vals_2] = view.aggregation
         self.assertEqual(view_data.tag_value_aggregation_data_map.get(tuple_vals_2),
                          view_data.view.aggregation)
-<<<<<<< HEAD
-        self.assertIsNotNone(view_data.tag_value_aggregation_map.get(
-            'val2').add(value))
+        self.assertIsNotNone(view_data.tag_value_aggregation_data_map.get(
+            tuple_vals_2).add(value))
 
     def test_record_with_attachment(self):
         boundaries = [1, 2, 3]
@@ -134,64 +133,75 @@
 
         start_time = datetime.utcnow()
         attachments = {"One": "one", "Two": "two"}
-=======
-        self.assertIsNotNone(view_data.tag_value_aggregation_data_map.get(
-            tuple_vals_2).add(value))
-
-
+        context = mock.Mock
+        context.map = {'key1': 'val1', 'key2': 'val2'}
+        time = datetime.utcnow().isoformat() + 'Z'
+        value = 1
+        self.assertEqual({}, view_data.tag_value_aggregation_map)
+
+        view_data.record(context=context, value=value, timestamp=time, attachments=attachments)
+        tag_values = view_data.get_tag_values(
+            tags=view_data.get_tag_map(context=context), columns=view.columns)
+        tuple_vals = tuple(tag_values)
+
+        self.assertEqual(['val1', 'val2'], tag_values)
+        self.assertIsNotNone(view_data.tag_value_aggregation_map)
+
+        self.assertTrue('val1' in view_data.tag_value_aggregation_map)
+        self.assertTrue('val1' in tag_values)
+        self.assertIsNotNone(view_data.tag_value_aggregation_map['val1'])
+        self.assertEqual(attachments,
+                         view_data.tag_value_aggregation_map.get('val1').aggregation_data.exemplars[3].attachments)
+
+def test_record_with_attachment_no_histogram(self):
+        boundaries = None
+        distribution = {1: "test"}
+        distribution_aggregation = aggregation_module.DistributionAggregation(boundaries=boundaries,
+                                                                              distribution=distribution)
+        name = "testName"
+        description = "testMeasure"
+        unit = "testUnit"
+
+        measure = measure_module.MeasureInt(name=name, description=description, unit=unit)
+
+        description = "testMeasure"
+        columns = ["key1", "key2"]
+
+        view = view_module.View(name=name, description=description, columns=columns, measure=measure,
+                                aggregation=distribution_aggregation)
+
+        start_time = datetime.utcnow()
+        attachments = {"One": "one", "Two": "two"}
+        context = mock.Mock
+        context.map = {'key1': 'val1', 'key2': 'val2'}
+        time = datetime.utcnow().isoformat() + 'Z'
+        value = 1
+        self.assertEqual({}, view_data.tag_value_aggregation_map)
+
+        view_data.record(context=context, value=value, timestamp=time, attachments=attachments)
+        tag_values = view_data.get_tag_values(
+            tags=view_data.get_tag_map(context=context), columns=view.columns)
+        tuple_vals = tuple(tag_values)
+
+        self.assertEqual(['val1', 'val2'], tag_values)
+        self.assertIsNotNone(view_data.tag_value_aggregation_map)
+
+        self.assertTrue('val1' in view_data.tag_value_aggregation_map)
+        self.assertTrue('val1' in tag_values)
+        self.assertIsNotNone(view_data.tag_value_aggregation_map['val1'])
+        self.assertEqual(None,
+                         view_data.tag_value_aggregation_map.get('val1').aggregation_data.exemplars)
+  
     def test_record_with_multi_keys(self):
         measure = mock.Mock()
         sum_aggregation = aggregation_module.SumAggregation()
         view = view_module.View(
             "test_view", "description", ['key1', 'key2'], measure, sum_aggregation)
         start_time = datetime.utcnow()
->>>>>>> 1edfeba5
-        end_time = datetime.utcnow()
-        view_data = view_data_module.ViewData(view=view,
-                                              start_time=start_time,
-                                              end_time=end_time)
-
-<<<<<<< HEAD
-        context = mock.Mock
-        context.map = {'key1': 'val1', 'key2': 'val2'}
-        time = datetime.utcnow().isoformat() + 'Z'
-        value = 1
-        self.assertEqual({}, view_data.tag_value_aggregation_map)
-
-        view_data.record(context=context, value=value, timestamp=time, attachments=attachments)
-        tag_values = view_data.get_tag_values(
-            tags=view_data.get_tag_map(context=context), columns=view.columns)
-        tuple_vals = tuple(tag_values)
-
-        self.assertEqual(['val1', 'val2'], tag_values)
-        self.assertIsNotNone(view_data.tag_value_aggregation_map)
-
-        self.assertTrue('val1' in view_data.tag_value_aggregation_map)
-        self.assertTrue('val1' in tag_values)
-        self.assertIsNotNone(view_data.tag_value_aggregation_map['val1'])
-        self.assertEqual(attachments,
-                         view_data.tag_value_aggregation_map.get('val1').aggregation_data.exemplars[3].attachments)
-
-    def test_record_with_attachment_no_histogram(self):
-        boundaries = None
-        distribution = {1: "test"}
-        distribution_aggregation = aggregation_module.DistributionAggregation(boundaries=boundaries,
-                                                                              distribution=distribution)
-        name = "testName"
-        description = "testMeasure"
-        unit = "testUnit"
-
-        measure = measure_module.MeasureInt(name=name, description=description, unit=unit)
-
-        description = "testMeasure"
-        columns = ["key1", "key2"]
-
-        view = view_module.View(name=name, description=description, columns=columns, measure=measure,
-                                aggregation=distribution_aggregation)
-
-        start_time = datetime.utcnow()
-        attachments = {"One": "one", "Two": "two"}
-=======
+        end_time = datetime.utcnow()
+        view_data = view_data_module.ViewData(view=view,
+                                              start_time=start_time,
+                                              end_time=end_time)
         context = mock.Mock()
         context.map = {'key1': 'val1', 'key2': 'val2'}
         time = datetime.utcnow().isoformat() + 'Z'
@@ -237,33 +247,10 @@
         view = view_module.View(
             "test_view", "description", ['key1', 'key2'], measure, sum_aggregation)
         start_time = datetime.utcnow()
->>>>>>> 1edfeba5
-        end_time = datetime.utcnow()
-        view_data = view_data_module.ViewData(view=view,
-                                              start_time=start_time,
-                                              end_time=end_time)
-
-<<<<<<< HEAD
-        context = mock.Mock
-        context.map = {'key1': 'val1', 'key2': 'val2'}
-        time = datetime.utcnow().isoformat() + 'Z'
-        value = 1
-        self.assertEqual({}, view_data.tag_value_aggregation_map)
-
-        view_data.record(context=context, value=value, timestamp=time, attachments=attachments)
-        tag_values = view_data.get_tag_values(
-            tags=view_data.get_tag_map(context=context), columns=view.columns)
-        tuple_vals = tuple(tag_values)
-
-        self.assertEqual(['val1', 'val2'], tag_values)
-        self.assertIsNotNone(view_data.tag_value_aggregation_map)
-
-        self.assertTrue('val1' in view_data.tag_value_aggregation_map)
-        self.assertTrue('val1' in tag_values)
-        self.assertIsNotNone(view_data.tag_value_aggregation_map['val1'])
-        self.assertEqual(None,
-                         view_data.tag_value_aggregation_map.get('val1').aggregation_data.exemplars)
-=======
+        end_time = datetime.utcnow()
+        view_data = view_data_module.ViewData(view=view,
+                                              start_time=start_time,
+                                              end_time=end_time)
         context = mock.Mock()
         context.map = {'key1': 'val1', 'key3': 'val3'}  # key2 is not in the context.
         time = datetime.utcnow().isoformat() + 'Z'
@@ -275,5 +262,4 @@
         self.assertEqual(['val1', None], tag_values)
         self.assertTrue(tuple_vals in view_data.tag_value_aggregation_data_map)
         sum_data = view_data.tag_value_aggregation_data_map.get(tuple_vals)
-        self.assertEqual(4, sum_data.sum_data)
->>>>>>> 1edfeba5
+        self.assertEqual(4, sum_data.sum_data)