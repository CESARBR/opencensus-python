--- conflicted
+++ resolved
@@ -78,12 +78,7 @@
         last_value_aggregation_data = aggregation_data_module.LastValueAggregationData(
             value=first_data)
         self.assertEqual(0, last_value_aggregation_data.value)
-        
-<<<<<<< HEAD
         last_value_aggregation_data.add_sample(1, None, None)
-=======
-        last_value_aggregation_data.add_sample(1)
->>>>>>> eface0a6
         self.assertEqual(1, last_value_aggregation_data.value)
 
 
