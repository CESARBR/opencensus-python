--- conflicted
+++ resolved
@@ -111,12 +111,8 @@
                  max_,
                  sum_of_sqd_deviations,
                  counts_per_bucket=None,
-<<<<<<< HEAD
-                 bounds=None):
-=======
                  bounds=None,
                  exemplars=None):
->>>>>>> d59ee420
         super(DistributionAggregationData, self).__init__(mean_data)
         self._mean_data = mean_data
         self._count_data = count_data
