# Copyright 2018, OpenCensus Authors
#
# Licensed under the Apache License, Version 2.0 (the "License");
# you may not use this file except in compliance with the License.
# You may obtain a copy of the License at
#
#     http://www.apache.org/licenses/LICENSE-2.0
#
# Unless required by applicable law or agreed to in writing, software
# distributed under the License is distributed on an "AS IS" BASIS,
# WITHOUT WARRANTIES OR CONDITIONS OF ANY KIND, either express or implied.
# See the License for the specific language governing permissions and
# limitations under the License.

from opencensus.stats.view_data import ViewData
from collections import defaultdict
import logging
import copy


class MeasureToViewMap(object):
    """Measure To View Map stores a map from names of Measures to
    specific View Datas

    """

    def __init__(self):
        # stores the one-to-many mapping from Measures to View Datas
        self._measure_to_view_data_list_map = defaultdict(list)
        # stores a map from the registered View names to the Views
        self._registered_views = {}
        # stores a map from the registered Measure names to the Measures
        self._registered_measures = {}
        # stores the set of the exported views
        self._exported_views = set()
        # stores the array of the registered exporters
        self._exporters = []

    @property
    def exported_views(self):
        """the current exported views"""
        return self._exported_views

    @property
    def exporters(self):
        """registered exporters"""
        return self._exporters

    def get_view(self, view_name, timestamp):
        """get the View Data from the given View name"""
        view = self._registered_views.get(view_name)
        if view is None:
            return None

        view_data_list = self._measure_to_view_data_list_map.get(
            view.measure.name)
        if view_data_list is not None:
            for view_data in view_data_list:
                if view_data.view.name == view_name:
                    view_data_copy = copy.deepcopy(view_data)
                    view_data_copy.end()
                    return view_data_copy

    def filter_exported_views(self, all_views):
        """returns the subset of the given view that should be exported"""
        views = set(all_views)
        return views

    def register_view(self, view, timestamp):
        """registers the view's measure name to View Datas given a view"""
        if len(self.exporters) > 0:
            for e in self.exporters:
                e.on_register_view(view)

        self._exported_views = None
        existing_view = self._registered_views.get(view.name)
        if existing_view is not None:
            if existing_view == view:
                # ignore the views that are already registered
                return
            else:
                logging.warning(
                    "A different view with the same name is already registered"
                )  # pragma: NO COVER
        measure = view.measure
        registered_measure = self._registered_measures.get(measure.name)
        if registered_measure is not None and registered_measure != measure:
            logging.warning(
                "A different measure with the same name is already registered")
        self._registered_views[view.name] = view
        if registered_measure is None:
            self._registered_measures[measure.name] = measure
        self._measure_to_view_data_list_map[view.measure.name].append(
            ViewData(view=view, start_time=timestamp, end_time=timestamp))

    def record(self, tags, measurement_map, timestamp, attachments=None):
        """records stats with a set of tags"""
        for measure, value in measurement_map.items():
            if measure != self._registered_measures.get(measure.name):
                return
            view_datas = []
            for measure_name, view_data_list \
                    in self._measure_to_view_data_list_map.items():
                if measure_name == measure.name:
                    view_datas.extend(view_data_list)
            for view_data in view_datas:
                view_data.record(
<<<<<<< HEAD
                    context=tags, value=value, timestamp=timestamp)
=======
                    context=tags, value=value, timestamp=timestamp,
                    attachment=attachments)
>>>>>>> d59ee420
            self.export(view_datas)

    def export(self, view_datas):
        """export view datas to registered exporters"""
        if len(self.exporters) > 0:
            for e in self.exporters:
                e.export(view_datas)<|MERGE_RESOLUTION|>--- conflicted
+++ resolved
@@ -105,12 +105,8 @@
                     view_datas.extend(view_data_list)
             for view_data in view_datas:
                 view_data.record(
-<<<<<<< HEAD
-                    context=tags, value=value, timestamp=timestamp)
-=======
                     context=tags, value=value, timestamp=timestamp,
                     attachment=attachments)
->>>>>>> d59ee420
             self.export(view_datas)
 
     def export(self, view_datas):
