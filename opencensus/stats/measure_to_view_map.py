--- conflicted
+++ resolved
@@ -33,11 +33,7 @@
         self._registered_measures = {}
         # stores the set of the exported views
         self._exported_views = set()
-<<<<<<< HEAD
-        # stores the registered exporters
-=======
         # stores the array of the registered exporters
->>>>>>> d59ee420
         self._exporters = []
 
     @property
@@ -108,23 +104,13 @@
                 if measure_name == measure.name:
                     view_datas.extend(view_data_list)
             for view_data in view_datas:
-<<<<<<< HEAD
-                view_data.record(context=tags,
-                                 value=value,
-                                 timestamp=timestamp)
-=======
                 view_data.record(
                     context=tags, value=value, timestamp=timestamp,
                     attachment=attachments)
->>>>>>> d59ee420
             self.export(view_datas)
 
     def export(self, view_datas):
         """export view datas to registered exporters"""
         if len(self.exporters) > 0:
             for e in self.exporters:
-<<<<<<< HEAD
-                e.emit(view_datas)
-=======
-                e.export(view_datas)
->>>>>>> d59ee420
+                e.export(view_datas)