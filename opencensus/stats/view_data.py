# Copyright 2018, OpenCensus Authors
#
# Licensed under the Apache License, Version 2.0 (the "License");
# you may not use this file except in compliance with the License.
# You may obtain a copy of the License at
#
#     http://www.apache.org/licenses/LICENSE-2.0
#
# Unless required by applicable law or agreed to in writing, software
# distributed under the License is distributed on an "AS IS" BASIS,
# WITHOUT WARRANTIES OR CONDITIONS OF ANY KIND, either express or implied.
# See the License for the specific language governing permissions and
# limitations under the License.

from datetime import datetime
import copy


class ViewData(object):
    """View Data is the aggregated data for a particular view

    :type view:
    :param view: The view associated with this view data

    :type start_time: datetime
    :param start_time: the start time for this view data

    :type end_time: datetime
    :param end_time: the end time for this view data

    """
    def __init__(self,
                 view,
                 start_time,
                 end_time):
        self._view = view
        self._start_time = start_time
        self._end_time = end_time
        self._tag_value_aggregation_data_map = {}

    @property
    def view(self):
        """the current view in the view data"""
        return self._view

    @property
    def start_time(self):
        """the current start time in the view data"""
        return self._start_time

    @property
    def end_time(self):
        """the current end time in the view data"""
        return self._end_time

    @property
    def tag_value_aggregation_data_map(self):
        """the current tag value aggregation map in the view data"""
        return self._tag_value_aggregation_data_map

    def start(self):
        """sets the start time for the view data"""
        self._start_time = datetime.utcnow().isoformat() + 'Z'

    def end(self):
        """sets the end time for the view data"""
        self._end_time = datetime.utcnow().isoformat() + 'Z'

<<<<<<< HEAD
    def get_tag_map(self, context):
        """function to return the tag map based on the context"""
        if self.tag_map is not None:
            if context.map.items() <= self.tag_map.items():
                return self.tag_map
            else:
                tags = self.tag_map
                for tag_key, tag_value in context.map.items():
                    tags[tag_key] = tag_value
                return tags
        else:  # pragma: NO COVER
            logging.warning("Tag Map cannot be none")

=======
>>>>>>> d59ee420
    def get_tag_values(self, tags, columns):
        """function to get the tag values from tags and columns"""
        tag_values = []
        i = 0
        while i < len(columns):
            tag_key = columns[i]
            if tag_key in tags:
                tag_values.append(tags.get(tag_key))
            else:
                tag_values.append(None)
            i += 1
        return tag_values

    def record(self, context, value, timestamp, attachments=None):
        """records the view data against context"""
        tag_values = self.get_tag_values(tags=context.map,
                                         columns=self.view.columns)
        tuple_vals = tuple(tag_values)
<<<<<<< HEAD
        for val in tuple_vals:
            if val not in self.tag_value_aggregation_map:
                self.tag_value_aggregation_map[val] = self.view.aggregation
            self.tag_value_aggregation_map.get(
                val).aggregation_data.add_sample(value)
=======
        if tuple_vals not in self.tag_value_aggregation_data_map:
            self.tag_value_aggregation_data_map[tuple_vals] = copy.deepcopy(
                self.view.aggregation.aggregation_data)
        self.tag_value_aggregation_data_map.get(tuple_vals).\
            add_sample(value, timestamp, attachments)
>>>>>>> d59ee420
<|MERGE_RESOLUTION|>--- conflicted
+++ resolved
@@ -66,7 +66,6 @@
         """sets the end time for the view data"""
         self._end_time = datetime.utcnow().isoformat() + 'Z'
 
-<<<<<<< HEAD
     def get_tag_map(self, context):
         """function to return the tag map based on the context"""
         if self.tag_map is not None:
@@ -80,8 +79,6 @@
         else:  # pragma: NO COVER
             logging.warning("Tag Map cannot be none")
 
-=======
->>>>>>> d59ee420
     def get_tag_values(self, tags, columns):
         """function to get the tag values from tags and columns"""
         tag_values = []
@@ -100,16 +97,8 @@
         tag_values = self.get_tag_values(tags=context.map,
                                          columns=self.view.columns)
         tuple_vals = tuple(tag_values)
-<<<<<<< HEAD
-        for val in tuple_vals:
-            if val not in self.tag_value_aggregation_map:
-                self.tag_value_aggregation_map[val] = self.view.aggregation
-            self.tag_value_aggregation_map.get(
-                val).aggregation_data.add_sample(value)
-=======
         if tuple_vals not in self.tag_value_aggregation_data_map:
             self.tag_value_aggregation_data_map[tuple_vals] = copy.deepcopy(
                 self.view.aggregation.aggregation_data)
         self.tag_value_aggregation_data_map.get(tuple_vals).\
-            add_sample(value, timestamp, attachments)
->>>>>>> d59ee420
+            add_sample(value, timestamp, attachments)