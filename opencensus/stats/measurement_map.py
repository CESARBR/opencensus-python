# Copyright 2018, OpenCensus Authors
#
# Licensed under the Apache License, Version 2.0 (the "License");
# you may not use this file except in compliance with the License.
# You may obtain a copy of the License at
#
#     http://www.apache.org/licenses/LICENSE-2.0
#
# Unless required by applicable law or agreed to in writing, software
# distributed under the License is distributed on an "AS IS" BASIS,
# WITHOUT WARRANTIES OR CONDITIONS OF ANY KIND, either express or implied.
# See the License for the specific language governing permissions and
# limitations under the License.

from datetime import datetime
from opencensus.tags import execution_context


class MeasurementMap(object):
    """Measurement Map is a map from Measures to measured values
    to be recorded at the same time

    :type measure_to_view_map: :class: '~opencensus.stats.measure_to_view_map.
                                        MeasureToViewMap'
    :param measure_to_view_map: the measure to view map that will store the
                                recorded stats with tags

    :type: attachments: dict
    :param attachments: the contextual information about the attachment value.

    """
    def __init__(self, measure_to_view_map, attachments=dict()):
        self._measurement_map = {}
        self._measure_to_view_map = measure_to_view_map
        self._attachments = attachments

    @property
    def measurement_map(self):
        """the current measurement map"""
        return self._measurement_map

    @property
    def measure_to_view_map(self):
        """the current measure to view map for the measurement map"""
        return self._measure_to_view_map

    @property
    def attachments(self):
        """the current contextual information about the attachment value."""
        return self._attachments

    def measure_int_put(self, measure, value):
        """associates the measure of type Int with the given value"""
        self._measurement_map[measure] = value

    def measure_float_put(self, measure, value):
        """associates the measure of type Float with the given value"""
        self._measurement_map[measure] = value

<<<<<<< HEAD
    def measure_put_attachment(self, key, value):
        """Associate the contextual information of an Exemplar to this MeasureMap
            Contextual information is represented as key - value string pairs.
            If this method is called multiple times with the same key,
            only the last value will be kept.
        """
        if key is None:
            raise TypeError('attachment key should not be empty')
        if value is None:
            raise TypeError('attachment value should not be empty')

        self._attachments[key] = value

    def record(self, tag_map_tags):
        """records all the measures at the same time with an explicit tag_map
=======
    def record(self, tag_map_tags=execution_context.get_current_tag_map()):
        """records all the measures at the same time with a tag_map.
        tag_map could either be explicitly passed to the method, or implicitly
        read from current execution context.
>>>>>>> 1edfeba5
        """
        self.measure_to_view_map.record(
                tags=tag_map_tags,
                measurement_map=self.measurement_map,
                timestamp=datetime.utcnow().isoformat() + 'Z',
                attachments=self.attachments
        )<|MERGE_RESOLUTION|>--- conflicted
+++ resolved
@@ -57,7 +57,6 @@
         """associates the measure of type Float with the given value"""
         self._measurement_map[measure] = value
 
-<<<<<<< HEAD
     def measure_put_attachment(self, key, value):
         """Associate the contextual information of an Exemplar to this MeasureMap
             Contextual information is represented as key - value string pairs.
@@ -71,14 +70,10 @@
 
         self._attachments[key] = value
 
-    def record(self, tag_map_tags):
-        """records all the measures at the same time with an explicit tag_map
-=======
     def record(self, tag_map_tags=execution_context.get_current_tag_map()):
         """records all the measures at the same time with a tag_map.
         tag_map could either be explicitly passed to the method, or implicitly
         read from current execution context.
->>>>>>> 1edfeba5
         """
         self.measure_to_view_map.record(
                 tags=tag_map_tags,
